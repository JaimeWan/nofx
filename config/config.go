package config

import (
	"encoding/json"
	"fmt"
	"os"
	"time"
)

// TraderConfig 单个trader的配置
type TraderConfig struct {
	ID                  string  `json:"id"`
	Name                string  `json:"name"`
	AIModel             string  `json:"ai_model"` // "qwen" or "deepseek"

	// 交易平台选择（二选一）
	Exchange             string  `json:"exchange"` // "binance" or "hyperliquid"

	// 币安配置
	BinanceAPIKey       string  `json:"binance_api_key,omitempty"`
	BinanceSecretKey    string  `json:"binance_secret_key,omitempty"`

	// Hyperliquid配置
	HyperliquidPrivateKey string `json:"hyperliquid_private_key,omitempty"`
	HyperliquidTestnet    bool   `json:"hyperliquid_testnet,omitempty"`

	// Aster配置
	AsterUser       string `json:"aster_user,omitempty"`        // Aster主钱包地址
	AsterSigner     string `json:"aster_signer,omitempty"`      // Aster API钱包地址
	AsterPrivateKey string `json:"aster_private_key,omitempty"` // Aster API钱包私钥

	// AI配置
	QwenKey             string  `json:"qwen_key,omitempty"`
	DeepSeekKey         string  `json:"deepseek_key,omitempty"`

	// 自定义AI API配置（支持任何OpenAI格式的API）
	CustomAPIURL        string  `json:"custom_api_url,omitempty"`
	CustomAPIKey        string  `json:"custom_api_key,omitempty"`
	CustomModelName     string  `json:"custom_model_name,omitempty"`

	InitialBalance      float64 `json:"initial_balance"`
	ScanIntervalMinutes int     `json:"scan_interval_minutes"`
}

// LeverageConfig 杠杆配置
type LeverageConfig struct {
	BTCETHLeverage  int `json:"btc_eth_leverage"`  // BTC和ETH的杠杆倍数（主账户建议5-50，子账户≤5）
	AltcoinLeverage int `json:"altcoin_leverage"`  // 山寨币的杠杆倍数（主账户建议5-20，子账户≤5）
}

// CoinWhitelistConfig 币种白名单配置
type CoinWhitelistConfig struct {
	Enabled bool     `json:"enabled"` // 是否启用白名单
	Coins   []string `json:"coins"`   // 白名单币种列表
}

// Config 总配置
type Config struct {
<<<<<<< HEAD
	Traders            []TraderConfig      `json:"traders"`
	UseDefaultCoins    bool                `json:"use_default_coins"`     // 是否使用默认主流币种列表
	CoinPoolAPIURL     string              `json:"coin_pool_api_url"`
	OITopAPIURL        string              `json:"oi_top_api_url"`
	APIServerPort      int                 `json:"api_server_port"`
	MaxDailyLoss       float64             `json:"max_daily_loss"`
	MaxDrawdown        float64             `json:"max_drawdown"`
	StopTradingMinutes int                 `json:"stop_trading_minutes"`
	Leverage           LeverageConfig      `json:"leverage"`           // 杠杆配置
	CoinWhitelist      CoinWhitelistConfig `json:"coin_whitelist"`     // 币种白名单配置
=======
	Traders            []TraderConfig `json:"traders"`
	UseDefaultCoins    bool           `json:"use_default_coins"`     // 是否使用默认主流币种列表
	DefaultCoins       []string       `json:"default_coins"`         // 默认主流币种池
	CoinPoolAPIURL     string         `json:"coin_pool_api_url"`
	OITopAPIURL        string         `json:"oi_top_api_url"`
	APIServerPort      int            `json:"api_server_port"`
	MaxDailyLoss       float64        `json:"max_daily_loss"`
	MaxDrawdown        float64        `json:"max_drawdown"`
	StopTradingMinutes int            `json:"stop_trading_minutes"`
	Leverage           LeverageConfig `json:"leverage"` // 杠杆配置
>>>>>>> 897ec1b8
}

// LoadConfig 从文件加载配置
func LoadConfig(filename string) (*Config, error) {
	data, err := os.ReadFile(filename)
	if err != nil {
		return nil, fmt.Errorf("读取配置文件失败: %w", err)
	}

	var config Config
	if err := json.Unmarshal(data, &config); err != nil {
		return nil, fmt.Errorf("解析配置文件失败: %w", err)
	}

	// 设置默认值：如果use_default_coins未设置（为false）且没有配置coin_pool_api_url，则默认使用默认币种列表
	if !config.UseDefaultCoins && config.CoinPoolAPIURL == "" {
		config.UseDefaultCoins = true
	}

	// 设置默认币种池
	if len(config.DefaultCoins) == 0 {
		config.DefaultCoins = []string{
			"BTCUSDT",
            "ETHUSDT",
            "SOLUSDT",
            "BNBUSDT",
            "XRPUSDT",
            "DOGEUSDT",
            "ADAUSDT",
            "HYPEUSDT",
		}
	}

	// 验证配置
	if err := config.Validate(); err != nil {
		return nil, fmt.Errorf("配置验证失败: %w", err)
	}

	return &config, nil
}

// Validate 验证配置有效性
func (c *Config) Validate() error {
	if len(c.Traders) == 0 {
		return fmt.Errorf("至少需要配置一个trader")
	}

	traderIDs := make(map[string]bool)
	for i, trader := range c.Traders {
		if trader.ID == "" {
			return fmt.Errorf("trader[%d]: ID不能为空", i)
		}
		if traderIDs[trader.ID] {
			return fmt.Errorf("trader[%d]: ID '%s' 重复", i, trader.ID)
		}
		traderIDs[trader.ID] = true

		if trader.Name == "" {
			return fmt.Errorf("trader[%d]: Name不能为空", i)
		}
		if trader.AIModel != "qwen" && trader.AIModel != "deepseek" && trader.AIModel != "custom" {
			return fmt.Errorf("trader[%d]: ai_model必须是 'qwen', 'deepseek' 或 'custom'", i)
		}

		// 验证交易平台配置
		if trader.Exchange == "" {
			trader.Exchange = "binance" // 默认使用币安
		}
		if trader.Exchange != "binance" && trader.Exchange != "hyperliquid" && trader.Exchange != "aster" {
			return fmt.Errorf("trader[%d]: exchange必须是 'binance', 'hyperliquid' 或 'aster'", i)
		}

		// 根据平台验证对应的密钥
		if trader.Exchange == "binance" {
			if trader.BinanceAPIKey == "" || trader.BinanceSecretKey == "" {
				return fmt.Errorf("trader[%d]: 使用币安时必须配置binance_api_key和binance_secret_key", i)
			}
		} else if trader.Exchange == "hyperliquid" {
			if trader.HyperliquidPrivateKey == "" {
				return fmt.Errorf("trader[%d]: 使用Hyperliquid时必须配置hyperliquid_private_key", i)
			}
		} else if trader.Exchange == "aster" {
			if trader.AsterUser == "" || trader.AsterSigner == "" || trader.AsterPrivateKey == "" {
				return fmt.Errorf("trader[%d]: 使用Aster时必须配置aster_user, aster_signer和aster_private_key", i)
			}
		}

		if trader.AIModel == "qwen" && trader.QwenKey == "" {
			return fmt.Errorf("trader[%d]: 使用Qwen时必须配置qwen_key", i)
		}
		if trader.AIModel == "deepseek" && trader.DeepSeekKey == "" {
			return fmt.Errorf("trader[%d]: 使用DeepSeek时必须配置deepseek_key", i)
		}
		if trader.AIModel == "custom" {
			if trader.CustomAPIURL == "" {
				return fmt.Errorf("trader[%d]: 使用自定义API时必须配置custom_api_url", i)
			}
			if trader.CustomAPIKey == "" {
				return fmt.Errorf("trader[%d]: 使用自定义API时必须配置custom_api_key", i)
			}
			if trader.CustomModelName == "" {
				return fmt.Errorf("trader[%d]: 使用自定义API时必须配置custom_model_name", i)
			}
		}
		if trader.InitialBalance <= 0 {
			return fmt.Errorf("trader[%d]: initial_balance必须大于0", i)
		}
		if trader.ScanIntervalMinutes <= 0 {
			trader.ScanIntervalMinutes = 3 // 默认3分钟
		}
	}

	if c.APIServerPort <= 0 {
		c.APIServerPort = 8080 // 默认8080端口
	}

	// 设置杠杆默认值（适配币安子账户限制，最大5倍）
	if c.Leverage.BTCETHLeverage <= 0 {
		c.Leverage.BTCETHLeverage = 5 // 默认5倍（安全值，适配子账户）
	}
	if c.Leverage.BTCETHLeverage > 5 {
		fmt.Printf("⚠️  警告: BTC/ETH杠杆设置为%dx，如果使用子账户可能会失败（子账户限制≤5x）\n", c.Leverage.BTCETHLeverage)
	}
	if c.Leverage.AltcoinLeverage <= 0 {
		c.Leverage.AltcoinLeverage = 5 // 默认5倍（安全值，适配子账户）
	}
	if c.Leverage.AltcoinLeverage > 5 {
		fmt.Printf("⚠️  警告: 山寨币杠杆设置为%dx，如果使用子账户可能会失败（子账户限制≤5x）\n", c.Leverage.AltcoinLeverage)
	}

	// 验证币种白名单配置
	if c.CoinWhitelist.Enabled && len(c.CoinWhitelist.Coins) == 0 {
		return fmt.Errorf("启用币种白名单时，必须配置至少一个币种")
	}

	return nil
}

// GetScanInterval 获取扫描间隔
func (tc *TraderConfig) GetScanInterval() time.Duration {
	return time.Duration(tc.ScanIntervalMinutes) * time.Minute
}

// IsCoinInWhitelist 检查币种是否在白名单中
func (c *Config) IsCoinInWhitelist(coin string) bool {
	if !c.CoinWhitelist.Enabled {
		return true // 如果未启用白名单，则允许所有币种
	}
	
	for _, whitelistCoin := range c.CoinWhitelist.Coins {
		if whitelistCoin == coin {
			return true
		}
	}
	return false
}<|MERGE_RESOLUTION|>--- conflicted
+++ resolved
@@ -56,9 +56,9 @@
 
 // Config 总配置
 type Config struct {
-<<<<<<< HEAD
 	Traders            []TraderConfig      `json:"traders"`
 	UseDefaultCoins    bool                `json:"use_default_coins"`     // 是否使用默认主流币种列表
+	DefaultCoins       []string            `json:"default_coins"`         // 默认主流币种池
 	CoinPoolAPIURL     string              `json:"coin_pool_api_url"`
 	OITopAPIURL        string              `json:"oi_top_api_url"`
 	APIServerPort      int                 `json:"api_server_port"`
@@ -67,18 +67,6 @@
 	StopTradingMinutes int                 `json:"stop_trading_minutes"`
 	Leverage           LeverageConfig      `json:"leverage"`           // 杠杆配置
 	CoinWhitelist      CoinWhitelistConfig `json:"coin_whitelist"`     // 币种白名单配置
-=======
-	Traders            []TraderConfig `json:"traders"`
-	UseDefaultCoins    bool           `json:"use_default_coins"`     // 是否使用默认主流币种列表
-	DefaultCoins       []string       `json:"default_coins"`         // 默认主流币种池
-	CoinPoolAPIURL     string         `json:"coin_pool_api_url"`
-	OITopAPIURL        string         `json:"oi_top_api_url"`
-	APIServerPort      int            `json:"api_server_port"`
-	MaxDailyLoss       float64        `json:"max_daily_loss"`
-	MaxDrawdown        float64        `json:"max_drawdown"`
-	StopTradingMinutes int            `json:"stop_trading_minutes"`
-	Leverage           LeverageConfig `json:"leverage"` // 杠杆配置
->>>>>>> 897ec1b8
 }
 
 // LoadConfig 从文件加载配置
