--- conflicted
+++ resolved
@@ -85,7 +85,7 @@
 
 	accountValue, _ := strconv.ParseFloat(accountState.MarginSummary.AccountValue, 64)
 	totalMarginUsed, _ := strconv.ParseFloat(accountState.CrossMarginSummary.TotalMarginUsed, 64)
-	availableBalance, _ := strconv.ParseFloat(accountState.CrossMarginSummary.AccountValue, 64)
+	// availableBalance, _ := strconv.ParseFloat(accountState.CrossMarginSummary.AccountValue, 64)
 	// Hyperliquid SDK未提供free collateral字段时，保留占用保证金用于日志
 
 	// ⚠️ 关键修复：从所有持仓中累加真正的未实现盈亏
@@ -100,16 +100,9 @@
 	// 钱包余额（已实现）= AccountValue - 未实现盈亏
 	walletBalance := accountValue - totalUnrealizedPnl
 
-<<<<<<< HEAD
-	result["totalWalletBalance"] = walletBalance // 钱包余额（已实现部分）
-	// 将可用余额设为账户净值，避免过低显示（如需严格口径可改为 accountValue - totalMarginUsed）
-	result["availableBalance"] = availableBalance
-	result["totalUnrealizedProfit"] = totalUnrealizedPnl // 未实现盈亏
-=======
 	result["totalWalletBalance"] = walletBalance                // 钱包余额（已实现部分）
 	result["availableBalance"] = accountValue - totalMarginUsed // 可用余额
 	result["totalUnrealizedProfit"] = totalUnrealizedPnl        // 未实现盈亏
->>>>>>> 91394077
 
 	log.Printf("✓ Hyperliquid API返回: 账户净值=%.2f, 钱包余额=%.2f, 可用=%.2f (usedMargin=%.2f), 未实现盈亏=%.2f",
 		accountValue,
