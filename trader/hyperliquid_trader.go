package trader

import (
	"context"
	"encoding/json"
	"fmt"
	"log"
	"strconv"

	"github.com/ethereum/go-ethereum/crypto"
	"github.com/sonirico/go-hyperliquid"
)

// HyperliquidTrader Hyperliquid交易器
type HyperliquidTrader struct {
	exchange   *hyperliquid.Exchange
	ctx        context.Context
	walletAddr string
	meta       *hyperliquid.Meta // 缓存meta信息（包含精度等）
}

// NewHyperliquidTrader 创建Hyperliquid交易器
func NewHyperliquidTrader(privateKeyHex string, walletAddr string, testnet bool) (*HyperliquidTrader, error) {
	// 解析私钥
	privateKey, err := crypto.HexToECDSA(privateKeyHex)
	if err != nil {
		return nil, fmt.Errorf("解析私钥失败: %w", err)
	}

	// 选择API URL
	apiURL := hyperliquid.MainnetAPIURL
	if testnet {
		apiURL = hyperliquid.TestnetAPIURL
	}

	// // 从私钥生成钱包地址
	// pubKey := privateKey.Public()
	// publicKeyECDSA, ok := pubKey.(*ecdsa.PublicKey)
	// if !ok {
	// 	return nil, fmt.Errorf("无法转换公钥")
	// }
	// walletAddr := crypto.PubkeyToAddress(*publicKeyECDSA).Hex()

	ctx := context.Background()

	// 创建Exchange客户端（Exchange包含Info功能）
	exchange := hyperliquid.NewExchange(
		ctx,
		privateKey,
		apiURL,
		nil,        // Meta will be fetched automatically
		"",         // vault address (empty for personal account)
		walletAddr, // wallet address
		nil,        // SpotMeta will be fetched automatically
	)

	log.Printf("✓ Hyperliquid交易器初始化成功 (testnet=%v, wallet=%s)", testnet, walletAddr)

	// 获取meta信息（包含精度等配置）
	meta, err := exchange.Info().Meta(ctx)
	if err != nil {
		return nil, fmt.Errorf("获取meta信息失败: %w", err)
	}

	return &HyperliquidTrader{
		exchange:   exchange,
		ctx:        ctx,
		walletAddr: walletAddr,
		meta:       meta,
	}, nil
}

// GetBalance 获取账户余额
func (t *HyperliquidTrader) GetBalance() (map[string]interface{}, error) {
	log.Printf("🔄 正在调用Hyperliquid API获取账户余额...")

	// 获取账户状态
	accountState, err := t.exchange.Info().UserState(t.ctx, t.walletAddr)
	if err != nil {
		log.Printf("❌ Hyperliquid API调用失败: %v", err)
		return nil, fmt.Errorf("获取账户信息失败: %w", err)
	}

	// 解析余额信息（MarginSummary字段都是string）
	result := make(map[string]interface{})

<<<<<<< HEAD
	accountValue, _ := strconv.ParseFloat(accountState.MarginSummary.AccountValue, 64)
	totalMarginUsed, _ := strconv.ParseFloat(accountState.CrossMarginSummary.TotalMarginUsed, 64)
	availableBalance, _ := strconv.ParseFloat(accountState.CrossMarginSummary.AccountValue, 64)
	// Hyperliquid SDK未提供free collateral字段时，保留占用保证金用于日志
=======
	// 🔍 调试：打印API返回的完整CrossMarginSummary结构
	summaryJSON, _ := json.MarshalIndent(accountState.MarginSummary, "  ", "  ")
	log.Printf("🔍 [DEBUG] Hyperliquid API CrossMarginSummary完整数据:")
	log.Printf("%s", string(summaryJSON))

	accountValue, _ := strconv.ParseFloat(accountState.MarginSummary.AccountValue, 64)
	totalMarginUsed, _ := strconv.ParseFloat(accountState.MarginSummary.TotalMarginUsed, 64)
>>>>>>> 23fb34c5

	// ⚠️ 关键修复：从所有持仓中累加真正的未实现盈亏
	totalUnrealizedPnl := 0.0
	for _, assetPos := range accountState.AssetPositions {
		unrealizedPnl, _ := strconv.ParseFloat(assetPos.Position.UnrealizedPnl, 64)
		totalUnrealizedPnl += unrealizedPnl
	}

	// ✅ 正确理解Hyperliquid字段：
<<<<<<< HEAD
	// AccountValue = 账户净值（包含未实现盈亏）= 这是真正的总资产
	// 钱包余额（已实现）= AccountValue - 未实现盈亏
	walletBalance := accountValue - totalUnrealizedPnl

	result["totalWalletBalance"] = walletBalance // 钱包余额（已实现部分）
	// 将可用余额设为账户净值，避免过低显示（如需严格口径可改为 accountValue - totalMarginUsed）
	result["availableBalance"] = availableBalance
	result["totalUnrealizedProfit"] = totalUnrealizedPnl // 未实现盈亏

	log.Printf("✓ Hyperliquid API返回: 账户净值=%.2f, 钱包余额=%.2f, 可用=%.2f (usedMargin=%.2f), 未实现盈亏=%.2f",
=======
	// AccountValue = 总账户净值（已包含空闲资金+持仓价值+未实现盈亏）
	// TotalMarginUsed = 持仓占用的保证金（已包含在AccountValue中，仅用于显示）
	//
	// 为了兼容auto_trader.go的计算逻辑（totalEquity = totalWalletBalance + totalUnrealizedProfit）
	// 需要返回"不包含未实现盈亏的钱包余额"
	walletBalanceWithoutUnrealized := accountValue - totalUnrealizedPnl

	result["totalWalletBalance"] = walletBalanceWithoutUnrealized // 钱包余额（不含未实现盈亏）
	result["availableBalance"] = accountValue - totalMarginUsed   // 可用余额（总净值 - 占用保证金）
	result["totalUnrealizedProfit"] = totalUnrealizedPnl          // 未实现盈亏

	log.Printf("✓ Hyperliquid 账户: 总净值=%.2f (钱包%.2f+未实现%.2f), 可用=%.2f, 保证金占用=%.2f",
>>>>>>> 23fb34c5
		accountValue,
		walletBalanceWithoutUnrealized,
		totalUnrealizedPnl,
		result["availableBalance"],
<<<<<<< HEAD
		totalMarginUsed,
		result["totalUnrealizedProfit"])
=======
		totalMarginUsed)
>>>>>>> 23fb34c5

	return result, nil
}

// GetPositions 获取所有持仓
func (t *HyperliquidTrader) GetPositions() ([]map[string]interface{}, error) {
	// 获取账户状态
	accountState, err := t.exchange.Info().UserState(t.ctx, t.walletAddr)
	if err != nil {
		return nil, fmt.Errorf("获取持仓失败: %w", err)
	}

	var result []map[string]interface{}

	// 遍历所有持仓
	for _, assetPos := range accountState.AssetPositions {
		position := assetPos.Position

		// 持仓数量（string类型）
		posAmt, _ := strconv.ParseFloat(position.Szi, 64)

		if posAmt == 0 {
			continue // 跳过无持仓的
		}

		posMap := make(map[string]interface{})

		// 标准化symbol格式（Hyperliquid使用如"BTC"，我们转换为"BTCUSDT"）
		symbol := position.Coin + "USDT"
		posMap["symbol"] = symbol

		// 持仓数量和方向
		if posAmt > 0 {
			posMap["side"] = "long"
			posMap["positionAmt"] = posAmt
		} else {
			posMap["side"] = "short"
			posMap["positionAmt"] = -posAmt // 转为正数
		}

		// 价格信息（EntryPx和LiquidationPx是指针类型）
		var entryPrice, liquidationPx float64
		if position.EntryPx != nil {
			entryPrice, _ = strconv.ParseFloat(*position.EntryPx, 64)
		}
		if position.LiquidationPx != nil {
			liquidationPx, _ = strconv.ParseFloat(*position.LiquidationPx, 64)
		}

		positionValue, _ := strconv.ParseFloat(position.PositionValue, 64)
		unrealizedPnl, _ := strconv.ParseFloat(position.UnrealizedPnl, 64)

		// 计算mark price（positionValue / abs(posAmt)）
		var markPrice float64
		if posAmt != 0 {
			markPrice = positionValue / absFloat(posAmt)
		}

		posMap["entryPrice"] = entryPrice
		posMap["markPrice"] = markPrice
		posMap["unRealizedProfit"] = unrealizedPnl
		posMap["leverage"] = float64(position.Leverage.Value)
		posMap["liquidationPrice"] = liquidationPx

		result = append(result, posMap)
	}

	return result, nil
}

// SetLeverage 设置杠杆
func (t *HyperliquidTrader) SetLeverage(symbol string, leverage int) error {
	// Hyperliquid symbol格式（去掉USDT后缀）
	coin := convertSymbolToHyperliquid(symbol)

	// 调用UpdateLeverage (leverage int, name string, isCross bool)
	_, err := t.exchange.UpdateLeverage(t.ctx, leverage, coin, false) // false = 逐仓模式
	if err != nil {
		return fmt.Errorf("设置杠杆失败: %w", err)
	}

	log.Printf("  ✓ %s 杠杆已切换为 %dx", symbol, leverage)
	return nil
}

// OpenLong 开多仓
func (t *HyperliquidTrader) OpenLong(symbol string, quantity float64, leverage int) (map[string]interface{}, error) {
	// 先取消该币种的所有委托单
	if err := t.CancelAllOrders(symbol); err != nil {
		log.Printf("  ⚠ 取消旧委托单失败: %v", err)
	}

	// 设置杠杆
	if err := t.SetLeverage(symbol, leverage); err != nil {
		return nil, err
	}

	// Hyperliquid symbol格式
	coin := convertSymbolToHyperliquid(symbol)

	// 获取当前价格（用于市价单）
	price, err := t.GetMarketPrice(symbol)
	if err != nil {
		return nil, err
	}

	// ⚠️ 关键：根据币种精度要求，四舍五入数量
	roundedQuantity := t.roundToSzDecimals(coin, quantity)
	log.Printf("  📏 数量精度处理: %.8f -> %.8f (szDecimals=%d)", quantity, roundedQuantity, t.getSzDecimals(coin))

	// ⚠️ 关键：价格也需要处理为5位有效数字
	aggressivePrice := t.roundPriceToSigfigs(price * 1.01)
	log.Printf("  💰 价格精度处理: %.8f -> %.8f (5位有效数字)", price*1.01, aggressivePrice)

	// 创建市价买入订单（使用IOC limit order with aggressive price）
	order := hyperliquid.CreateOrderRequest{
		Coin:  coin,
		IsBuy: true,
		Size:  roundedQuantity, // 使用四舍五入后的数量
		Price: aggressivePrice, // 使用处理后的价格
		OrderType: hyperliquid.OrderType{
			Limit: &hyperliquid.LimitOrderType{
				Tif: hyperliquid.TifIoc, // Immediate or Cancel (类似市价单)
			},
		},
		ReduceOnly: false,
	}

	_, err = t.exchange.Order(t.ctx, order, nil)
	if err != nil {
		return nil, fmt.Errorf("开多仓失败: %w", err)
	}

	log.Printf("✓ 开多仓成功: %s 数量: %.4f", symbol, roundedQuantity)

	result := make(map[string]interface{})
	result["orderId"] = 0 // Hyperliquid没有返回order ID
	result["symbol"] = symbol
	result["status"] = "FILLED"

	return result, nil
}

// OpenShort 开空仓
func (t *HyperliquidTrader) OpenShort(symbol string, quantity float64, leverage int) (map[string]interface{}, error) {
	// 先取消该币种的所有委托单
	if err := t.CancelAllOrders(symbol); err != nil {
		log.Printf("  ⚠ 取消旧委托单失败: %v", err)
	}

	// 设置杠杆
	if err := t.SetLeverage(symbol, leverage); err != nil {
		return nil, err
	}

	// Hyperliquid symbol格式
	coin := convertSymbolToHyperliquid(symbol)

	// 获取当前价格
	price, err := t.GetMarketPrice(symbol)
	if err != nil {
		return nil, err
	}

	// ⚠️ 关键：根据币种精度要求，四舍五入数量
	roundedQuantity := t.roundToSzDecimals(coin, quantity)
	log.Printf("  📏 数量精度处理: %.8f -> %.8f (szDecimals=%d)", quantity, roundedQuantity, t.getSzDecimals(coin))

	// ⚠️ 关键：价格也需要处理为5位有效数字
	aggressivePrice := t.roundPriceToSigfigs(price * 0.99)
	log.Printf("  💰 价格精度处理: %.8f -> %.8f (5位有效数字)", price*0.99, aggressivePrice)

	// 创建市价卖出订单
	order := hyperliquid.CreateOrderRequest{
		Coin:  coin,
		IsBuy: false,
		Size:  roundedQuantity, // 使用四舍五入后的数量
		Price: aggressivePrice, // 使用处理后的价格
		OrderType: hyperliquid.OrderType{
			Limit: &hyperliquid.LimitOrderType{
				Tif: hyperliquid.TifIoc,
			},
		},
		ReduceOnly: false,
	}

	_, err = t.exchange.Order(t.ctx, order, nil)
	if err != nil {
		return nil, fmt.Errorf("开空仓失败: %w", err)
	}

	log.Printf("✓ 开空仓成功: %s 数量: %.4f", symbol, roundedQuantity)

	result := make(map[string]interface{})
	result["orderId"] = 0
	result["symbol"] = symbol
	result["status"] = "FILLED"

	return result, nil
}

// CloseLong 平多仓
func (t *HyperliquidTrader) CloseLong(symbol string, quantity float64) (map[string]interface{}, error) {
	// 如果数量为0，获取当前持仓数量
	if quantity == 0 {
		positions, err := t.GetPositions()
		if err != nil {
			return nil, err
		}

		for _, pos := range positions {
			if pos["symbol"] == symbol && pos["side"] == "long" {
				quantity = pos["positionAmt"].(float64)
				break
			}
		}

		if quantity == 0 {
			return nil, fmt.Errorf("没有找到 %s 的多仓", symbol)
		}
	}

	// Hyperliquid symbol格式
	coin := convertSymbolToHyperliquid(symbol)

	// 获取当前价格
	price, err := t.GetMarketPrice(symbol)
	if err != nil {
		return nil, err
	}

	// ⚠️ 关键：根据币种精度要求，四舍五入数量
	roundedQuantity := t.roundToSzDecimals(coin, quantity)
	log.Printf("  📏 数量精度处理: %.8f -> %.8f (szDecimals=%d)", quantity, roundedQuantity, t.getSzDecimals(coin))

	// ⚠️ 关键：价格也需要处理为5位有效数字
	aggressivePrice := t.roundPriceToSigfigs(price * 0.99)
	log.Printf("  💰 价格精度处理: %.8f -> %.8f (5位有效数字)", price*0.99, aggressivePrice)

	// 创建平仓订单（卖出 + ReduceOnly）
	order := hyperliquid.CreateOrderRequest{
		Coin:  coin,
		IsBuy: false,
		Size:  roundedQuantity, // 使用四舍五入后的数量
		Price: aggressivePrice, // 使用处理后的价格
		OrderType: hyperliquid.OrderType{
			Limit: &hyperliquid.LimitOrderType{
				Tif: hyperliquid.TifIoc,
			},
		},
		ReduceOnly: true, // 只平仓，不开新仓
	}

	_, err = t.exchange.Order(t.ctx, order, nil)
	if err != nil {
		return nil, fmt.Errorf("平多仓失败: %w", err)
	}

	log.Printf("✓ 平多仓成功: %s 数量: %.4f", symbol, roundedQuantity)

	// 平仓后取消该币种的所有挂单
	if err := t.CancelAllOrders(symbol); err != nil {
		log.Printf("  ⚠ 取消挂单失败: %v", err)
	}

	result := make(map[string]interface{})
	result["orderId"] = 0
	result["symbol"] = symbol
	result["status"] = "FILLED"

	return result, nil
}

// CloseShort 平空仓
func (t *HyperliquidTrader) CloseShort(symbol string, quantity float64) (map[string]interface{}, error) {
	// 如果数量为0，获取当前持仓数量
	if quantity == 0 {
		positions, err := t.GetPositions()
		if err != nil {
			return nil, err
		}

		for _, pos := range positions {
			if pos["symbol"] == symbol && pos["side"] == "short" {
				quantity = pos["positionAmt"].(float64)
				break
			}
		}

		if quantity == 0 {
			return nil, fmt.Errorf("没有找到 %s 的空仓", symbol)
		}
	}

	// Hyperliquid symbol格式
	coin := convertSymbolToHyperliquid(symbol)

	// 获取当前价格
	price, err := t.GetMarketPrice(symbol)
	if err != nil {
		return nil, err
	}

	// ⚠️ 关键：根据币种精度要求，四舍五入数量
	roundedQuantity := t.roundToSzDecimals(coin, quantity)
	log.Printf("  📏 数量精度处理: %.8f -> %.8f (szDecimals=%d)", quantity, roundedQuantity, t.getSzDecimals(coin))

	// ⚠️ 关键：价格也需要处理为5位有效数字
	aggressivePrice := t.roundPriceToSigfigs(price * 1.01)
	log.Printf("  💰 价格精度处理: %.8f -> %.8f (5位有效数字)", price*1.01, aggressivePrice)

	// 创建平仓订单（买入 + ReduceOnly）
	order := hyperliquid.CreateOrderRequest{
		Coin:  coin,
		IsBuy: true,
		Size:  roundedQuantity, // 使用四舍五入后的数量
		Price: aggressivePrice, // 使用处理后的价格
		OrderType: hyperliquid.OrderType{
			Limit: &hyperliquid.LimitOrderType{
				Tif: hyperliquid.TifIoc,
			},
		},
		ReduceOnly: true,
	}

	_, err = t.exchange.Order(t.ctx, order, nil)
	if err != nil {
		return nil, fmt.Errorf("平空仓失败: %w", err)
	}

	log.Printf("✓ 平空仓成功: %s 数量: %.4f", symbol, roundedQuantity)

	// 平仓后取消该币种的所有挂单
	if err := t.CancelAllOrders(symbol); err != nil {
		log.Printf("  ⚠ 取消挂单失败: %v", err)
	}

	result := make(map[string]interface{})
	result["orderId"] = 0
	result["symbol"] = symbol
	result["status"] = "FILLED"

	return result, nil
}

// CancelAllOrders 取消该币种的所有挂单
func (t *HyperliquidTrader) CancelAllOrders(symbol string) error {
	coin := convertSymbolToHyperliquid(symbol)

	// 获取所有挂单
	openOrders, err := t.exchange.Info().OpenOrders(t.ctx, t.walletAddr)
	if err != nil {
		return fmt.Errorf("获取挂单失败: %w", err)
	}

	// 取消该币种的所有挂单
	for _, order := range openOrders {
		if order.Coin == coin {
			_, err := t.exchange.Cancel(t.ctx, coin, order.Oid)
			if err != nil {
				log.Printf("  ⚠ 取消订单失败 (oid=%d): %v", order.Oid, err)
			}
		}
	}

	log.Printf("  ✓ 已取消 %s 的所有挂单", symbol)
	return nil
}

// GetMarketPrice 获取市场价格
func (t *HyperliquidTrader) GetMarketPrice(symbol string) (float64, error) {
	coin := convertSymbolToHyperliquid(symbol)

	// 获取所有市场价格
	allMids, err := t.exchange.Info().AllMids(t.ctx)
	if err != nil {
		return 0, fmt.Errorf("获取价格失败: %w", err)
	}

	// 查找对应币种的价格（allMids是map[string]string）
	if priceStr, ok := allMids[coin]; ok {
		priceFloat, err := strconv.ParseFloat(priceStr, 64)
		if err == nil {
			return priceFloat, nil
		}
		return 0, fmt.Errorf("价格格式错误: %v", err)
	}

	return 0, fmt.Errorf("未找到 %s 的价格", symbol)
}

// SetStopLoss 设置止损单
func (t *HyperliquidTrader) SetStopLoss(symbol string, positionSide string, quantity, stopPrice float64) error {
	coin := convertSymbolToHyperliquid(symbol)

	isBuy := positionSide == "SHORT" // 空仓止损=买入，多仓止损=卖出

	// ⚠️ 关键：根据币种精度要求，四舍五入数量
	roundedQuantity := t.roundToSzDecimals(coin, quantity)

	// ⚠️ 关键：价格也需要处理为5位有效数字
	roundedStopPrice := t.roundPriceToSigfigs(stopPrice)

	// 创建止损单（Trigger Order）
	order := hyperliquid.CreateOrderRequest{
		Coin:  coin,
		IsBuy: isBuy,
		Size:  roundedQuantity,  // 使用四舍五入后的数量
		Price: roundedStopPrice, // 使用处理后的价格
		OrderType: hyperliquid.OrderType{
			Trigger: &hyperliquid.TriggerOrderType{
				TriggerPx: roundedStopPrice,
				IsMarket:  true,
				Tpsl:      "sl", // stop loss
			},
		},
		ReduceOnly: true,
	}

	_, err := t.exchange.Order(t.ctx, order, nil)
	if err != nil {
		return fmt.Errorf("设置止损失败: %w", err)
	}

	log.Printf("  止损价设置: %.4f", roundedStopPrice)
	return nil
}

// SetTakeProfit 设置止盈单
func (t *HyperliquidTrader) SetTakeProfit(symbol string, positionSide string, quantity, takeProfitPrice float64) error {
	coin := convertSymbolToHyperliquid(symbol)

	isBuy := positionSide == "SHORT" // 空仓止盈=买入，多仓止盈=卖出

	// ⚠️ 关键：根据币种精度要求，四舍五入数量
	roundedQuantity := t.roundToSzDecimals(coin, quantity)

	// ⚠️ 关键：价格也需要处理为5位有效数字
	roundedTakeProfitPrice := t.roundPriceToSigfigs(takeProfitPrice)

	// 创建止盈单（Trigger Order）
	order := hyperliquid.CreateOrderRequest{
		Coin:  coin,
		IsBuy: isBuy,
		Size:  roundedQuantity,        // 使用四舍五入后的数量
		Price: roundedTakeProfitPrice, // 使用处理后的价格
		OrderType: hyperliquid.OrderType{
			Trigger: &hyperliquid.TriggerOrderType{
				TriggerPx: roundedTakeProfitPrice,
				IsMarket:  true,
				Tpsl:      "tp", // take profit
			},
		},
		ReduceOnly: true,
	}

	_, err := t.exchange.Order(t.ctx, order, nil)
	if err != nil {
		return fmt.Errorf("设置止盈失败: %w", err)
	}

	log.Printf("  止盈价设置: %.4f", roundedTakeProfitPrice)
	return nil
}

// FormatQuantity 格式化数量到正确的精度
func (t *HyperliquidTrader) FormatQuantity(symbol string, quantity float64) (string, error) {
	coin := convertSymbolToHyperliquid(symbol)
	szDecimals := t.getSzDecimals(coin)

	// 使用szDecimals格式化数量
	formatStr := fmt.Sprintf("%%.%df", szDecimals)
	return fmt.Sprintf(formatStr, quantity), nil
}

// getSzDecimals 获取币种的数量精度
func (t *HyperliquidTrader) getSzDecimals(coin string) int {
	if t.meta == nil {
		log.Printf("⚠️  meta信息为空，使用默认精度4")
		return 4 // 默认精度
	}

	// 在meta.Universe中查找对应的币种
	for _, asset := range t.meta.Universe {
		if asset.Name == coin {
			return asset.SzDecimals
		}
	}

	log.Printf("⚠️  未找到 %s 的精度信息，使用默认精度4", coin)
	return 4 // 默认精度
}

// roundToSzDecimals 将数量四舍五入到正确的精度
func (t *HyperliquidTrader) roundToSzDecimals(coin string, quantity float64) float64 {
	szDecimals := t.getSzDecimals(coin)

	// 计算倍数（10^szDecimals）
	multiplier := 1.0
	for i := 0; i < szDecimals; i++ {
		multiplier *= 10.0
	}

	// 四舍五入
	return float64(int(quantity*multiplier+0.5)) / multiplier
}

// roundPriceToSigfigs 将价格四舍五入到5位有效数字
// Hyperliquid要求价格使用5位有效数字（significant figures）
func (t *HyperliquidTrader) roundPriceToSigfigs(price float64) float64 {
	if price == 0 {
		return 0
	}

	const sigfigs = 5 // Hyperliquid标准：5位有效数字

	// 计算价格的数量级
	var magnitude float64
	if price < 0 {
		magnitude = -price
	} else {
		magnitude = price
	}

	// 计算需要的倍数
	multiplier := 1.0
	for magnitude >= 10 {
		magnitude /= 10
		multiplier /= 10
	}
	for magnitude < 1 {
		magnitude *= 10
		multiplier *= 10
	}

	// 应用有效数字精度
	for i := 0; i < sigfigs-1; i++ {
		multiplier *= 10
	}

	// 四舍五入
	rounded := float64(int(price*multiplier+0.5)) / multiplier
	return rounded
}

// convertSymbolToHyperliquid 将标准symbol转换为Hyperliquid格式
// 例如: "BTCUSDT" -> "BTC"
func convertSymbolToHyperliquid(symbol string) string {
	// 去掉USDT后缀
	if len(symbol) > 4 && symbol[len(symbol)-4:] == "USDT" {
		return symbol[:len(symbol)-4]
	}
	return symbol
}

// absFloat 返回浮点数的绝对值
func absFloat(x float64) float64 {
	if x < 0 {
		return -x
	}
	return x
}<|MERGE_RESOLUTION|>--- conflicted
+++ resolved
@@ -2,7 +2,6 @@
 
 import (
 	"context"
-	"encoding/json"
 	"fmt"
 	"log"
 	"strconv"
@@ -84,20 +83,8 @@
 	// 解析余额信息（MarginSummary字段都是string）
 	result := make(map[string]interface{})
 
-<<<<<<< HEAD
-	accountValue, _ := strconv.ParseFloat(accountState.MarginSummary.AccountValue, 64)
-	totalMarginUsed, _ := strconv.ParseFloat(accountState.CrossMarginSummary.TotalMarginUsed, 64)
-	availableBalance, _ := strconv.ParseFloat(accountState.CrossMarginSummary.AccountValue, 64)
-	// Hyperliquid SDK未提供free collateral字段时，保留占用保证金用于日志
-=======
-	// 🔍 调试：打印API返回的完整CrossMarginSummary结构
-	summaryJSON, _ := json.MarshalIndent(accountState.MarginSummary, "  ", "  ")
-	log.Printf("🔍 [DEBUG] Hyperliquid API CrossMarginSummary完整数据:")
-	log.Printf("%s", string(summaryJSON))
-
 	accountValue, _ := strconv.ParseFloat(accountState.MarginSummary.AccountValue, 64)
 	totalMarginUsed, _ := strconv.ParseFloat(accountState.MarginSummary.TotalMarginUsed, 64)
->>>>>>> 23fb34c5
 
 	// ⚠️ 关键修复：从所有持仓中累加真正的未实现盈亏
 	totalUnrealizedPnl := 0.0
@@ -107,18 +94,6 @@
 	}
 
 	// ✅ 正确理解Hyperliquid字段：
-<<<<<<< HEAD
-	// AccountValue = 账户净值（包含未实现盈亏）= 这是真正的总资产
-	// 钱包余额（已实现）= AccountValue - 未实现盈亏
-	walletBalance := accountValue - totalUnrealizedPnl
-
-	result["totalWalletBalance"] = walletBalance // 钱包余额（已实现部分）
-	// 将可用余额设为账户净值，避免过低显示（如需严格口径可改为 accountValue - totalMarginUsed）
-	result["availableBalance"] = availableBalance
-	result["totalUnrealizedProfit"] = totalUnrealizedPnl // 未实现盈亏
-
-	log.Printf("✓ Hyperliquid API返回: 账户净值=%.2f, 钱包余额=%.2f, 可用=%.2f (usedMargin=%.2f), 未实现盈亏=%.2f",
-=======
 	// AccountValue = 总账户净值（已包含空闲资金+持仓价值+未实现盈亏）
 	// TotalMarginUsed = 持仓占用的保证金（已包含在AccountValue中，仅用于显示）
 	//
@@ -131,17 +106,11 @@
 	result["totalUnrealizedProfit"] = totalUnrealizedPnl          // 未实现盈亏
 
 	log.Printf("✓ Hyperliquid 账户: 总净值=%.2f (钱包%.2f+未实现%.2f), 可用=%.2f, 保证金占用=%.2f",
->>>>>>> 23fb34c5
 		accountValue,
 		walletBalanceWithoutUnrealized,
 		totalUnrealizedPnl,
 		result["availableBalance"],
-<<<<<<< HEAD
-		totalMarginUsed,
-		result["totalUnrealizedProfit"])
-=======
 		totalMarginUsed)
->>>>>>> 23fb34c5
 
 	return result, nil
 }
